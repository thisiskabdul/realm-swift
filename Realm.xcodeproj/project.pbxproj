--- conflicted
+++ resolved
@@ -934,10 +934,6 @@
 		3FE5818322C2B4B900BA10E7 /* Nonsync.swift */ = {isa = PBXFileReference; fileEncoding = 4; lastKnownFileType = sourcecode.swift; path = Nonsync.swift; sourceTree = "<group>"; };
 		3FE5818422C2B4B900BA10E7 /* ObjectiveCSupport+Sync.swift */ = {isa = PBXFileReference; fileEncoding = 4; lastKnownFileType = sourcecode.swift; path = "ObjectiveCSupport+Sync.swift"; sourceTree = "<group>"; };
 		3FE5819122C2CA2E00BA10E7 /* RealmTestSupport.framework */ = {isa = PBXFileReference; explicitFileType = wrapper.framework; includeInIndex = 0; path = RealmTestSupport.framework; sourceTree = BUILT_PRODUCTS_DIR; };
-<<<<<<< HEAD
-		3FE5B4D324CF3F06004D4EF3 /* realm-sync.xcframework */ = {isa = PBXFileReference; lastKnownFileType = wrapper.xcframework; name = "realm-sync.xcframework"; path = "$(REALM_CORE_FRAMEWORK)"; sourceTree = "<group>"; };
-=======
->>>>>>> 435ee78e
 		3FE5B4D424CF3F06004D4EF3 /* realm-sync-dbg.xcframework */ = {isa = PBXFileReference; lastKnownFileType = wrapper.xcframework; name = "realm-sync-dbg.xcframework"; path = "$(REALM_CORE_FRAMEWORK)"; sourceTree = "<group>"; };
 		3FE79FF719BA6A5900780C9A /* RLMSwiftSupport.h */ = {isa = PBXFileReference; fileEncoding = 4; lastKnownFileType = sourcecode.c.h; path = RLMSwiftSupport.h; sourceTree = "<group>"; };
 		3FEB383C1E70AC6900F22712 /* ObjectCreationTests.mm */ = {isa = PBXFileReference; fileEncoding = 4; lastKnownFileType = sourcecode.cpp.objcpp; path = ObjectCreationTests.mm; sourceTree = "<group>"; };
@@ -1181,11 +1177,7 @@
 			buildActionMask = 2147483647;
 			files = (
 				1A7B823A1D51259F00750296 /* libz.tbd in Frameworks */,
-<<<<<<< HEAD
-				CFCC19A424F923EA004602E9 /* realm-sync-dbg.xcframework in Frameworks */,
-=======
 				3FE5B4D724CF6909004D4EF3 /* realm-sync-dbg.xcframework in Frameworks */,
->>>>>>> 435ee78e
 			);
 			runOnlyForDeploymentPostprocessing = 0;
 		};
@@ -1365,10 +1357,6 @@
 				3F9816292317763000C3543D /* libc++.tbd */,
 				1A7B82391D51259F00750296 /* libz.tbd */,
 				3FE5B4D424CF3F06004D4EF3 /* realm-sync-dbg.xcframework */,
-<<<<<<< HEAD
-				3FE5B4D324CF3F06004D4EF3 /* realm-sync.xcframework */,
-=======
->>>>>>> 435ee78e
 			);
 			name = Frameworks;
 			sourceTree = "<group>";
@@ -2542,14 +2530,8 @@
 /* End PBXResourcesBuildPhase section */
 
 /* Begin PBXShellScriptBuildPhase section */
-<<<<<<< HEAD
 		49E57A1A245C3F36004AF428 /* ShellScript */ = {
 			isa = PBXShellScriptBuildPhase;
-=======
-		3F1DDB5825155E33007A9630 /* Carthage post-build workaround */ = {
-			isa = PBXShellScriptBuildPhase;
-			alwaysOutOfDate = 1;
->>>>>>> 435ee78e
 			buildActionMask = 2147483647;
 			files = (
 			);
@@ -2557,7 +2539,6 @@
 			);
 			inputPaths = (
 			);
-<<<<<<< HEAD
 			outputFileListPaths = (
 			);
 			outputPaths = (
@@ -2570,7 +2551,17 @@
 			runOnlyForDeploymentPostprocessing = 0;
 			shellPath = /bin/sh;
 			shellScript = "ruby Realm/ObjectServerTests/setup_baas.rb\n";
-=======
+		};
+		3F1DDB5825155E33007A9630 /* Carthage post-build workaround */ = {
+			isa = PBXShellScriptBuildPhase;
+			alwaysOutOfDate = 1;
+			buildActionMask = 2147483647;
+			files = (
+			);
+			inputFileListPaths = (
+			);
+			inputPaths = (
+			);
 			name = "Carthage post-build workaround";
 			outputFileListPaths = (
 			);
@@ -2580,7 +2571,6 @@
 			shellPath = /bin/sh;
 			shellScript = "# Something that Carthage does results in Xcode skipping the ProcessXCFramework build step in some cases, which results in compilation failing. To work around this, ensure that the modified date on the XCFramework files are always newer than the built files, so that it happens on every build. This breaks incremental compilation, so we only want to do it when building for Carthage.\nif [ -n \"$CARTHAGE\" ]; then\n    find \"${SRCROOT}/core\" -type f -exec touch {} \\;\nfi\n";
 			showEnvVarsInLog = 0;
->>>>>>> 435ee78e
 		};
 		5D304A2E1BE9AEFB0082C1A6 /* Get Version Number */ = {
 			isa = PBXShellScriptBuildPhase;
