////////////////////////////////////////////////////////////////////////////
//
// Copyright 2014 Realm Inc.
//
// Licensed under the Apache License, Version 2.0 (the "License");
// you may not use this file except in compliance with the License.
// You may obtain a copy of the License at
//
// http://www.apache.org/licenses/LICENSE-2.0
//
// Unless required by applicable law or agreed to in writing, software
// distributed under the License is distributed on an "AS IS" BASIS,
// WITHOUT WARRANTIES OR CONDITIONS OF ANY KIND, either express or implied.
// See the License for the specific language governing permissions and
// limitations under the License.
//
////////////////////////////////////////////////////////////////////////////

#import <Foundation/Foundation.h>

<<<<<<< HEAD
/// Log level for the synchronization network protocol.
typedef NS_ENUM(NSUInteger, RLMSyncLogLevel) {
    /// Normal logging level.
    RLMSyncLogLevelNormal = 1,
    /// Verbose logging level. Logs ALL THE THINGS.
    RLMSyncLogLevelVerbose = 2,
};
=======
#pragma mark - Enums
>>>>>>> c5b75199

/**
 Property types supported in Realm models.

 See [Realm Models](https://realm.io/docs/objc/latest/#models)
 */
// Make sure numbers match those in <realm/data_type.hpp>
typedef NS_ENUM(int32_t, RLMPropertyType) {

#pragma mark - Primitive types

    /** Integer type: NSInteger, int, long, Int (Swift) */
    RLMPropertyTypeInt    = 0,
    /** Boolean type: BOOL, bool, Bool (Swift) */
    RLMPropertyTypeBool   = 1,
    /** Float type: float, Float (Swift) */
    RLMPropertyTypeFloat  = 9,
    /** Double type: double, Double (Swift) */
    RLMPropertyTypeDouble = 10,

#pragma mark - Object types

    /** String type: NSString, String (Swift) */
    RLMPropertyTypeString = 2,
    /** Data type: NSData */
    RLMPropertyTypeData   = 4,
    /** Any type: id, **not supported in Swift** */
    RLMPropertyTypeAny    = 6,
    /** Date type: NSDate */
    RLMPropertyTypeDate   = 7,

#pragma mark - Array/Linked object types

    /** Object type. See [Realm Models](https://realm.io/docs/objc/latest/#models) */
    RLMPropertyTypeObject = 12,
    /** Array type. See [Realm Models](http://realms.io/docs/objc/latest/#models) */
    RLMPropertyTypeArray  = 13,
};

/**
 Enum representing all recoverable errors in Realm.
 */
typedef NS_ENUM(NSInteger, RLMError) {
    /** Returned by RLMRealm if no other specific error is returned when a realm is opened. */
    RLMErrorFail                  = 1,
    /** Returned by RLMRealm for any I/O related exception scenarios when a realm is opened. */
    RLMErrorFileAccessError       = 2,
    /** Returned by RLMRealm if the user does not have permission to open or create
        the specified file in the specified access mode when the realm is opened. */
    RLMErrorFilePermissionDenied  = 3,
    /** Returned by RLMRealm if no_create was specified and the file did already exist when the realm is opened. */
    RLMErrorFileExists            = 4,
    /** Returned by RLMRealm if no_create was specified and the file was not found when the realm is opened. */
    RLMErrorFileNotFound          = 5,
    /** Returned by RLMRealm if a file format upgrade is required to open the file, but upgrades were explicilty disabled. */
    RLMErrorFileFormatUpgradeRequired = 6,
    /** Returned by RLMRealm if the database file is currently open in another
        process which cannot share with the current process due to an
        architecture mismatch. */
    RLMErrorIncompatibleLockFile  = 8,
};

#pragma mark - Constants

#pragma mark - Notification Constants

/**
 Posted by RLMRealm when the data in the realm has changed.

 DidChange are posted after a realm has been refreshed to reflect a write
 transaction, i.e. when an autorefresh occurs, `[RLMRealm refresh]` is
 called, after an implicit refresh from `[RLMRealm beginWriteTransaction]`,
 and after a local write transaction is committed.
 */
extern NSString * const RLMRealmRefreshRequiredNotification;

/**
 Posted by RLMRealm when a write transaction has been committed to an RLMRealm on
 a different thread for the same file. This is not posted if
 `[RLMRealm autorefresh]` is enabled or if the RLMRealm is
 refreshed before the notifcation has a chance to run.

 Realms with autorefresh disabled should normally have a handler for this
 notification which calls `[RLMRealm refresh]` after doing some work.
 While not refreshing is allowed, it may lead to large Realm files as Realm has
 to keep an extra copy of the data for the un-refreshed RLMRealm.
 */
extern NSString * const RLMRealmDidChangeNotification;

#pragma mark - Other Constants

/** Schema version used for uninitialized Realms */
extern const uint64_t RLMNotVersioned;

/** Error domain used in Realm. */
extern NSString * const RLMErrorDomain;

/** Key for name of Realm exceptions. */
extern NSString * const RLMExceptionName;

/** Key for Realm file version. */
extern NSString * const RLMRealmVersionKey;

/** Key for Realm core version. */
extern NSString * const RLMRealmCoreVersionKey;

/** Key for Realm invalidated property name. */
extern NSString * const RLMInvalidatedKey;<|MERGE_RESOLUTION|>--- conflicted
+++ resolved
@@ -18,7 +18,8 @@
 
 #import <Foundation/Foundation.h>
 
-<<<<<<< HEAD
+#pragma mark - Enums
+
 /// Log level for the synchronization network protocol.
 typedef NS_ENUM(NSUInteger, RLMSyncLogLevel) {
     /// Normal logging level.
@@ -26,9 +27,6 @@
     /// Verbose logging level. Logs ALL THE THINGS.
     RLMSyncLogLevelVerbose = 2,
 };
-=======
-#pragma mark - Enums
->>>>>>> c5b75199
 
 /**
  Property types supported in Realm models.
