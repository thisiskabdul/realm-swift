--- conflicted
+++ resolved
@@ -34,10 +34,7 @@
 
 #import <realm/object-store/results.hpp>
 #import <realm/object-store/shared_realm.hpp>
-<<<<<<< HEAD
-=======
 #import <realm/table_view.hpp>
->>>>>>> a9a846de
 
 #import <objc/message.h>
 
@@ -319,7 +316,7 @@
     assertKeyPathIsNotNested(keyPath);
     return [self averageOfProperty:keyPath];
 }
-//TODO: what is the purpose of this? Doesn't seem to have a code path
+
 - (NSArray *)_unionOfObjectsForKeyPath:(NSString *)keyPath {
     assertKeyPathIsNotNested(keyPath);
     return translateRLMResultsErrors([&] {
