--- conflicted
+++ resolved
@@ -298,19 +298,7 @@
 
 BOOL RLMIsObjectValidForProperty(__unsafe_unretained id const obj,
                                  __unsafe_unretained RLMProperty *const property) {
-<<<<<<< HEAD
-    if (RLMValidateValue(obj, property.type, property.optional,
-                         property.collection, property.objectClassName)) {
-        return true;
-    }
-    if (id bridged = RLMBridgeSwiftValue(obj)) {
-        return RLMValidateValue(bridged, property.type, property.optional,
-                                property.collection, property.objectClassName);
-    }
-    return false;
-=======
     return RLMValidateValue(obj, property.type, property.optional, property.collection, property.objectClassName) != nil;
->>>>>>> aa88bbd7
 }
 
 NSDictionary *RLMDefaultValuesForObjectSchema(__unsafe_unretained RLMObjectSchema *const objectSchema) {
@@ -454,12 +442,9 @@
     }
     else {
         v = RLMBridgeSwiftValue(value);
-<<<<<<< HEAD
-=======
         if (v == NSNull.null) {
             return realm::Mixed();
         }
->>>>>>> aa88bbd7
         REALM_ASSERT([v conformsToProtocol:@protocol(RLMValue)]);
     }
 
