--- conflicted
+++ resolved
@@ -478,21 +478,6 @@
                 block(notification: Notification.RefreshRequired, realm: self)
             }
         }
-<<<<<<< HEAD
-    }
-
-    /**
-    Remove a previously registered notification handler using the token returned
-    from `addNotificationBlock(_:)`
-
-    - parameter notificationToken: The token returned from `addNotificationBlock(_:)`
-                                   corresponding to the notification block to remove.
-    */
-    @available(*, deprecated=1, message="Use NotificationToken.stop()")
-    public func removeNotification(notificationToken: NotificationToken) {
-        notificationToken.stop()
-=======
->>>>>>> d61066ed
     }
 
     // MARK: Autorefresh and Refresh
