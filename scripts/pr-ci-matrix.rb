#!/usr/bin/env ruby
# A script to generate the .jenkins.yml file for the CI pull request job
XCODE_VERSIONS = %w(11.3 11.7 12.0 12.1 12.2)
CONFIGURATIONS = %w(Debug Release)

release_only = ->(v, c) { c == 'Release' }
latest_only = ->(v, c) { c == 'Release' and v == XCODE_VERSIONS.last }
oldest_and_latest = ->(v, c) { c == 'Release' and (v == XCODE_VERSIONS.first or v == XCODE_VERSIONS.last) }

def minimum_version(major)
  ->(v, c) { v.split('.').first.to_i >= major and (c == 'Release' or v == XCODE_VERSIONS.last) }
end

targets = {
<<<<<<< HEAD
=======
  'docs' => latest_only,
  'swiftlint' => latest_only,

  'osx' => ->(v, c) { true },
  'osx-encryption' => oldest_and_latest,
  'osx-object-server' => oldest_and_latest,

  'ios-static' => oldest_and_latest,
  'ios-dynamic' => oldest_and_latest,
  'watchos' => oldest_and_latest,
  'tvos' => oldest_and_latest,

  'osx-swift' => ->(v, c) { true },
  'ios-swift' => oldest_and_latest,
  'tvos-swift' => oldest_and_latest,

  'osx-swift-evolution' => latest_only,
  'ios-swift-evolution' => latest_only,
  'tvos-swift-evolution' => latest_only,

  'catalyst' => oldest_and_latest,
  'catalyst-swift' => oldest_and_latest,

  'xcframework' => latest_only,

  'cocoapods-osx' => release_only,
  'cocoapods-ios' => oldest_and_latest,
  'cocoapods-ios-dynamic' => oldest_and_latest,
  'cocoapods-watchos' => oldest_and_latest,
  'cocoapods-catalyst' => oldest_and_latest,

>>>>>>> 181a1c3c
  'swiftpm' => oldest_and_latest,
  'swiftpm-address' => latest_only,
  'swiftpm-thread' => latest_only,
  'swiftpm-ios' => latest_only,

  # These are disabled because the machine with the devices attached is currently offline
  # - ios-device-objc-ios8
  # - ios-device-objc-ios10
  # - tvos-device
  # These are disabled because they were very unreliable on CI
  # - ios-device-swift-ios8
  # - ios-device-swift-ios10
}

output_file = """
# Yaml Axis Plugin
# https://wiki.jenkins-ci.org/display/JENKINS/Yaml+Axis+Plugin
# This is a generated file produced by scripts/pr-ci-matrix.rb.

xcode_version:#{XCODE_VERSIONS.map { |v| "\n - #{v}" }.join()}
target:#{targets.map { |k, v| "\n - #{k}" }.join()}
configuration:#{CONFIGURATIONS.map { |v| "\n - #{v}" }.join()}

exclude:
"""
targets.each { |name, filter|
  XCODE_VERSIONS.each { |version|
    CONFIGURATIONS.each { |configuration|
      if not filter.call(version, configuration)
        output_file << """
  - xcode_version: #{version}
    target: #{name}
    configuration: #{configuration}
"""
      end
    }
  }
}

File.open('.jenkins.yml', "w") do |file|
  file.puts output_file
end<|MERGE_RESOLUTION|>--- conflicted
+++ resolved
@@ -12,8 +12,6 @@
 end
 
 targets = {
-<<<<<<< HEAD
-=======
   'docs' => latest_only,
   'swiftlint' => latest_only,
 
@@ -45,7 +43,6 @@
   'cocoapods-watchos' => oldest_and_latest,
   'cocoapods-catalyst' => oldest_and_latest,
 
->>>>>>> 181a1c3c
   'swiftpm' => oldest_and_latest,
   'swiftpm-address' => latest_only,
   'swiftpm-thread' => latest_only,
