--- conflicted
+++ resolved
@@ -141,8 +141,8 @@
     }
 
     @try {
-        RLMTransaction * group_2 = [RLMTransaction groupWithNativeGroup:group isOwned:NO readOnly:NO];
-        block(group_2);
+        RLMRealm *realm = [RLMRealm realmWithNativeGroup:group isOwned:NO readOnly:NO];
+        block(realm);
     }
     @catch (NSException* exception) {
         m_shared_group->rollback();
@@ -178,13 +178,8 @@
 
     BOOL doRollback = NO;
     @try {
-<<<<<<< HEAD
         RLMRealm *realm = [RLMRealm realmWithNativeGroup:group isOwned:NO readOnly:NO];
-        confirmation = block(realm);
-=======
-        RLMTransaction * group_2 = [RLMTransaction groupWithNativeGroup:group isOwned:NO readOnly:NO];
-        block(group_2, &doRollback);
->>>>>>> 9c3ae288
+        block(realm, &doRollback);
     }
     @catch (NSException* exception) {
         m_shared_group->rollback();
@@ -209,17 +204,10 @@
 
 -(void)writeTable:(NSString*)tablename usingBlock:(RLMTableWriteBlock)block
 {
-<<<<<<< HEAD
-    return [self writeUsingBlock:^(RLMRealm *realm){
+    [self writeUsingBlock:^(RLMRealm *realm){
         RLMTable *table = [realm tableWithName:tablename];
-        return block(table);
-    } error: error];
-=======
-    [self writeUsingBlock:^(RLMTransaction *trx){
-        RLMTable *table = [trx tableWithName:tablename];
         block(table);
     }];
->>>>>>> 9c3ae288
 }
 
 -(BOOL) hasChangedSinceLastTransaction
