/*************************************************************************
 *
 * TIGHTDB CONFIDENTIAL
 * __________________
 *
 *  [2011] - [2014] TightDB Inc
 *  All Rights Reserved.
 *
 * NOTICE:  All information contained herein is, and remains
 * the property of TightDB Incorporated and its suppliers,
 * if any.  The intellectual and technical concepts contained
 * herein are proprietary to TightDB Incorporated
 * and its suppliers and may be covered by U.S. and Foreign Patents,
 * patents in process, and are protected by trade secret or copyright law.
 * Dissemination of this information or reproduction of this material
 * is strictly forbidden unless prior written permission is obtained
 * from TightDB Incorporated.
 *
 **************************************************************************/

#import <SenTestingKit/SenTestingKit.h>
#import <Foundation/NSException.h>

#import <tightdb/objc/Tightdb.h>
#import <tightdb/objc/TDBTable_noinst.h>
#import <tightdb/objc/NSObject+TDBTypeConversion.h>

#include <string.h>

@interface TDBDynamicTableTests: SenTestCase
  // Intentionally left blank.
  // No new public instance methods need be defined.
@end

@implementation TDBDynamicTableTests

- (void)testTable
{
    TDBTable* table = [[TDBTable alloc] init];
    NSLog(@"Table: %@", table);
    STAssertNotNil(table, @"Table is nil");

    // 1. Add two columns
<<<<<<< HEAD
    [table addColumnWithName:@"first" andType:TDBIntType];
    [table addColumnWithName:@"second" andType:TDBIntType];

    // Verify
    STAssertEquals(TDBIntType, [table columnTypeOfColumn:0], @"First column not int");
    STAssertEquals(TDBIntType, [table columnTypeOfColumn:1], @"Second column not int");
    STAssertTrue(([[table nameOfColumnWithIndex:0] isEqualToString:@"first"]), @"First not equal to first");
    STAssertTrue(([[table nameOfColumnWithIndex:1] isEqualToString:@"second"]), @"Second not equal to second");
=======
    [_table addColumnWithName:@"first" type:TDBIntType];
    [_table addColumnWithName:@"second" type:TDBIntType];

    // Verify
    STAssertEquals(TDBIntType, [_table columnTypeOfColumnWithIndex:0], @"First column not int");
    STAssertEquals(TDBIntType, [_table columnTypeOfColumnWithIndex:1], @"Second column not int");
    STAssertTrue(([[_table nameOfColumnWithIndex:0] isEqualToString:@"first"]), @"First not equal to first");
    STAssertTrue(([[_table nameOfColumnWithIndex:1] isEqualToString:@"second"]), @"Second not equal to second");
>>>>>>> 75feccdb

    // 2. Add a row with data

    //const size_t ndx = [table addEmptyRow];
    //[table set:0 ndx:ndx value:0];
    //[table set:1 ndx:ndx value:10];

    TDBRow* row = [table addEmptyRow];
    size_t ndx = [row TDBIndex];
    [row setInt:0 inColumnWithIndex:0];
    [row setInt:10 inColumnWithIndex:1];

    // Verify
    STAssertEquals((int64_t)0, ([table TDB_intInColumnWithIndex:0 atRowIndex:ndx]), @"First not zero");
    STAssertEquals((int64_t)10, ([table TDB_intInColumnWithIndex:1 atRowIndex:ndx]), @"Second not 10");
}

-(void)testAddColumn
{
    TDBTable *t = [[TDBTable alloc] init];
    NSUInteger stringColIndex = [t addColumnWithName:@"stringCol" type:TDBStringType];
    TDBRow *row = [t addEmptyRow];
    [row setString:@"val" inColumnWithIndex:stringColIndex];
}

-(void)testAppendRowsIntColumn
{
    // Add row using object literate
    TDBTable* t = [[TDBTable alloc] init];
    [t addColumnWithName:@"first" type:TDBIntType];
    STAssertNoThrow([t addRow:@[ @1 ]], @"Impossible!");
    STAssertEquals((size_t)1, [t rowCount], @"Expected 1 row");
    STAssertTrue([t addRow:@[ @2 ]], @"Impossible!");
    STAssertEquals((size_t)2, [t rowCount], @"Expected 2 rows");
    STAssertEquals((int64_t)1, [t TDB_intInColumnWithIndex:0 atRowIndex:0], @"Value 1 expected");
    STAssertEquals((int64_t)2, [t TDB_intInColumnWithIndex:0 atRowIndex:1], @"Value 2 expected");
    STAssertThrows([t addRow:@[@"Hello"]], @"Wrong type");
    STAssertThrows(([t addRow:@[@1, @"Hello"]]), @"Wrong number of columns");
}

-(void)testInsertRowsIntColumn
{
    // Add row using object literate
    TDBTable* t = [[TDBTable alloc] init];
    [t addColumnWithName:@"first" type:TDBIntType];
    STAssertTrue([t insertRow:@[ @1 ] atIndex:0], @"Impossible!");
    STAssertEquals((size_t)1, [t rowCount], @"Expected 1 row");
    STAssertTrue([t insertRow:@[ @2 ] atIndex:0], @"Impossible!");
    STAssertEquals((size_t)2, [t rowCount], @"Expected 2 rows");
    STAssertEquals((int64_t)1, [t TDB_intInColumnWithIndex:0 atRowIndex:1], @"Value 1 expected");
    STAssertEquals((int64_t)2, [t TDB_intInColumnWithIndex:0 atRowIndex:0], @"Value 2 expected");
    STAssertThrows([t insertRow:@[@"Hello"] atIndex:0], @"Wrong type");
    STAssertThrows(([t insertRow:@[@1, @"Hello"] atIndex:0]), @"Wrong number of columns");
}

-(void)testUpdateRowIntColumn
{
    TDBTable* t = [[TDBTable alloc] init];
    [t addColumnWithName:@"first" type:TDBIntType];
    [t insertRow:@[@1] atIndex:0];
    t[0] = @[@2];
    STAssertEquals((int64_t)2, [t TDB_intInColumnWithIndex:0 atRowIndex:0], @"Value 2 expected");
}

-(void)testUpdateRowWithLabelsIntColumn
{
    TDBTable* t = [[TDBTable alloc] init];
    [t addColumnWithName:@"first" type:TDBIntType];
    [t insertRow:@[@1] atIndex:0];
    t[0] = @{@"first": @2};
    STAssertEquals((int64_t)2, [t TDB_intInColumnWithIndex:0 atRowIndex:0], @"Value 2 expected");
}


-(void)testAppendRowWithLabelsIntColumn
{
    // Add row using object literate
    TDBTable* t = [[TDBTable alloc] init];
    [t addColumnWithName:@"first" type:TDBIntType];

    STAssertNoThrow([t addRow:@{ @"first": @1 }], @"Impossible!");
    STAssertEquals((size_t)1, [t rowCount], @"Expected 1 row");

    STAssertTrue([t addRow:@{ @"first": @2 }], @"Impossible!");
    STAssertEquals((size_t)2, [t rowCount], @"Expected 2 rows");

    STAssertEquals((int64_t)1, [t TDB_intInColumnWithIndex:0 atRowIndex:0], @"Value 1 expected");
    STAssertEquals((int64_t)2, [t TDB_intInColumnWithIndex:0 atRowIndex:1], @"Value 2 expected");
    
    STAssertThrows([t addRow:@{ @"first": @"Hello" }], @"Wrong type");
    STAssertEquals((size_t)2, [t rowCount], @"Expected 2 rows");

    STAssertTrue(([t addRow:@{ @"first": @1, @"second": @"Hello" }]), @"dh");
    STAssertEquals((size_t)3, [t rowCount], @"Expected 3 rows");

    STAssertTrue(([t addRow:@{ @"second": @1 }]), @"This is impossible");
    STAssertEquals((size_t)4, [t rowCount], @"Expected 4 rows");

    STAssertEquals((int64_t)0, [t TDB_intInColumnWithIndex:0 atRowIndex:3], @"Value 0 expected");
}

-(void)testInsertRowWithLabelsIntColumn
{
    // Add row using object literate
    TDBTable* t = [[TDBTable alloc] init];
    [t addColumnWithName:@"first" type:TDBIntType];
    
    STAssertTrue(([t insertRow:@{ @"first": @1 } atIndex:0]), @"Impossible!");
    STAssertEquals((size_t)1, [t rowCount], @"Expected 1 row");
    
    STAssertTrue(([t insertRow:@{ @"first": @2 } atIndex:0]), @"Impossible!");
    STAssertEquals((size_t)2, [t rowCount], @"Expected 2 rows");
    
    STAssertEquals((int64_t)1, ([t TDB_intInColumnWithIndex:0 atRowIndex:1]), @"Value 1 expected");
    STAssertEquals((int64_t)2, ([t TDB_intInColumnWithIndex:0 atRowIndex:0]), @"Value 2 expected");
    
    STAssertThrows(([t insertRow:@{ @"first": @"Hello" } atIndex:0]), @"Wrong type");
    STAssertEquals((size_t)2, ([t rowCount]), @"Expected 2 rows");
    
    STAssertTrue(([t insertRow:@{ @"first": @3, @"second": @"Hello"} atIndex:0]), @"Has 'first'");
    STAssertEquals((size_t)3, [t rowCount], @"Expected 3 rows");
    
    STAssertTrue(([t insertRow:@{ @"second": @4 } atIndex:0]), @"This is impossible");
    STAssertEquals((size_t)4, [t rowCount], @"Expected 4 rows");
    STAssertTrue((int64_t)0 == ([t TDB_intInColumnWithIndex:0 atRowIndex:0]), @"Value 0 expected");
}


-(void)testAppendRowsIntStringColumns
{
    TDBTable* t = [[TDBTable alloc] init];
    [t addColumnWithName:@"first" type:TDBIntType];
    [t addColumnWithName:@"second" type:TDBStringType];

    STAssertNoThrow(([t addRow:@[@1, @"Hello"]]), @"addRow 1");
    STAssertEquals((size_t)1, ([t rowCount]), @"1 row expected");
    STAssertEquals((int64_t)1, ([t TDB_intInColumnWithIndex:0 atRowIndex:0]), @"Value 1 expected");
    STAssertTrue(([[t TDB_stringInColumnWithIndex:1 atRowIndex:0] isEqualToString:@"Hello"]), @"Value 'Hello' expected");
    STAssertThrows(([t addRow:@[@1, @2]]), @"addRow 2");
}


-(void)testAppendRowWithLabelsIntStringColumns
{
    TDBTable* t = [[TDBTable alloc] init];
    [t addColumnWithName:@"first" type:TDBIntType];
    [t addColumnWithName:@"second" type:TDBStringType];
    STAssertNoThrow(([t addRow:@{@"first": @1, @"second": @"Hello"}]), @"addRowWithLabels 1");
    STAssertEquals((size_t)1, ([t rowCount]), @"1 row expected");
    STAssertEquals((int64_t)1, ([t TDB_intInColumnWithIndex:0 atRowIndex:0]), @"Value 1 expected");
    STAssertTrue(([[t TDB_stringInColumnWithIndex:1 atRowIndex:0] isEqualToString:@"Hello"]), @"Value 'Hello' expected");
    STAssertThrows(([t addRow:@{@"first": @1, @"second": @2}]), @"addRowWithLabels 2");
}


-(void)testAppendRowsDoubleColumn
{
    TDBTable* t = [[TDBTable alloc] init];
    [t addColumnWithName:@"first" type:TDBDoubleType];
    STAssertNoThrow(([t addRow:@[@3.14]]), @"Cannot insert 'double'");  /* double is default */
    STAssertEquals((size_t)1, ([t rowCount]), @"1 row expected");
}

-(void)testAppendRowWithLabelsDoubleColumn
{
    TDBTable* t = [[TDBTable alloc] init];
    [t addColumnWithName:@"first" type:TDBDoubleType];
    STAssertNoThrow(([t addRow:@{@"first": @3.14}]), @"Cannot insert 'double'");   /* double is default */
    STAssertEquals((size_t)1, ([t rowCount]), @"1 row expected");
}

-(void)testAppendRowsFloatColumn
{
    TDBTable* t = [[TDBTable alloc] init];
    [t addColumnWithName:@"first" type:TDBFloatType];
    STAssertNoThrow(([t addRow:@[@3.14F]]), @"Cannot insert 'float'"); /* F == float */
    STAssertEquals((size_t)1, ([t rowCount]), @"1 row expected");
}

-(void)testAppendRowWithLabelsFloatColumn
{
    TDBTable* t = [[TDBTable alloc] init];
    [t addColumnWithName:@"first" type:TDBFloatType];
    STAssertNoThrow(([t addRow:@{@"first": @3.14F}]), @"Cannot insert 'float'");   /* F == float */
    STAssertEquals((size_t)1, ([t rowCount]), @"1 row expected");
}

-(void)testAppendRowsDateColumn
{
    TDBTable* t = [[TDBTable alloc] init];
    [t addColumnWithName:@"first" type:TDBDateType];
    STAssertNoThrow(([t addRow:@[@1000000000]]), @"Cannot insert 'time_t'"); /* 2001-09-09 01:46:40 */
    STAssertEquals((size_t)1, ([t rowCount]), @"1 row expected");

    NSDate *d = [[NSDate alloc] initWithString:@"2001-09-09 01:46:40 +0000"];
    STAssertTrue(([t addRow:@[d]]), @"Cannot insert 'NSDate'");
    STAssertEquals((size_t)2, ([t rowCount]), @"2 rows excepted");
}

-(void)testAppendRowWithLabelsDateColumn
{
    TDBTable* t = [[TDBTable alloc] init];
    [t addColumnWithName:@"first" type:TDBDateType];

    STAssertNoThrow(([t addRow:@{@"first": @1000000000}]), @"Cannot insert 'time_t'");   /* 2001-09-09 01:46:40 */
    STAssertEquals((size_t)1, ([t rowCount]), @"1 row expected");
    
    NSDate *d = [[NSDate alloc] initWithString:@"2001-09-09 01:46:40 +0000"];
    STAssertTrue(([t addRow:@{@"first": d}]), @"Cannot insert 'NSDate'");
    STAssertEquals((size_t)2, ([t rowCount]), @"2 rows excepted");
}

-(void)testAppendRowsBinaryColumn
{
    const char bin[4] = { 0, 1, 2, 3 };
    NSData* bin2 = [[NSData alloc] initWithBytes:(const void *)bin length:sizeof bin];
    TDBTable* t = [[TDBTable alloc] init];
    [t addColumnWithName:@"first" type:TDBBinaryType];
    STAssertNoThrow(([t addRow:@[bin2]]), @"Cannot insert 'binary'");
    STAssertEquals((size_t)1, ([t rowCount]), @"1 row expected");

    NSData *nsd = [NSData dataWithBytes:(const void *)bin length:4];
    STAssertTrue(([t addRow:@[nsd]]), @"Cannot insert 'NSData'");
    STAssertEquals((size_t)2, ([t rowCount]), @"2 rows excepted");
}


-(void)testAppendRowWithLabelsBinaryColumn
{
    const char bin[4] = { 0, 1, 2, 3 };
    NSData* bin2 = [[NSData alloc] initWithBytes:(const void *)bin length:sizeof bin];
    TDBTable* t = [[TDBTable alloc] init];
    [t addColumnWithName:@"first" type:TDBBinaryType];

    STAssertNoThrow(([t addRow:@{@"first": bin2}]), @"Cannot insert 'binary'");
    STAssertEquals((size_t)1, ([t rowCount]), @"1 row expected");

    NSData *nsd = [NSData dataWithBytes:(const void *)bin length:4];
    STAssertTrue(([t addRow:@{@"first": nsd}]), @"Cannot insert 'NSData'");
    STAssertEquals((size_t)2, ([t rowCount]), @"2 rows excepted");
}

-(void)testAppendRowsTooManyItems
{
    TDBTable *t = [[TDBTable alloc] init];
    [t addColumnWithName:@"first" type:TDBIntType];
    STAssertThrows(([t addRow:@[@1, @1]]), @"Too many items for a row.");
}

-(void)testAppendRowsTooFewItems
{
    TDBTable *t = [[TDBTable alloc] init];
    [t addColumnWithName:@"first" type:TDBIntType];
    STAssertThrows(([t addRow:@[]]),  @"Too few items for a row.");
}

-(void)testAppendRowsWrongType
{
    TDBTable *t = [[TDBTable alloc] init];
    [t addColumnWithName:@"first" type:TDBIntType];
    STAssertThrows(([t addRow:@[@YES]]), @"Wrong type for column.");
    STAssertThrows(([t addRow:@[@""]]),  @"Wrong type for column.");
    STAssertThrows(([t addRow:@[@3.5]]), @"Wrong type for column.");
    STAssertThrows(([t addRow:@[@3.5F]]),  @"Wrong type for column.");
    STAssertThrows(([t addRow:@[@[]]]),  @"Wrong type for column.");
}

-(void)testAppendRowsBoolColumn
{
    TDBTable *t = [[TDBTable alloc] init];
    [t addColumnWithName:@"first" type:TDBBoolType];
    STAssertNoThrow(([t addRow:@[@YES]]), @"Cannot append bool column.");
    STAssertTrue(([t addRow:@[@NO]]), @"Cannot append bool column.");
    STAssertEquals((size_t)2, [t rowCount], @"2 rows expected");
}

-(void)testAppendRowWithLabelsBoolColumn
{
    TDBTable *t = [[TDBTable alloc] init];
    [t addColumnWithName:@"first" type:TDBBoolType];
    STAssertNoThrow(([t addRow:@{@"first": @YES}]), @"Cannot append bool column.");
    STAssertTrue(([t addRow:@{@"first": @NO}]), @"Cannot append bool column.");
    STAssertEquals((size_t)2, [t rowCount], @"2 rows expected");
}

-(void)testAppendRowsIntSubtableColumns
{
    TDBTable* t = [[TDBTable alloc] init];
    [t addColumnWithName:@"first" type:TDBIntType];
    TDBDescriptor* descr = [t descriptor];
    TDBDescriptor* subdescr = [descr addColumnTable:@"second"];
    [subdescr addColumnWithName:@"TableCol_IntCol" type:TDBIntType];
    STAssertNoThrow(([t addRow:@[@1, @[]]]), @"1 row excepted");
    STAssertEquals((size_t)1, ([t rowCount]), @"1 row expected");
    STAssertNoThrow(([t addRow:@[@2, @[ @[@3], @[@4] ] ]]), @"Wrong");
    STAssertEquals((size_t)2, ([t rowCount]), @"2 rows expected");
}

-(void)testAppendRowsMixedColumns
{
    const char bin[4] = { 0, 1, 2, 3 };
    NSData* bin2 = [[NSData alloc] initWithBytes:(const void *)bin length:sizeof bin];

    TDBTable* t = [[TDBTable alloc] init];
    [t addColumnWithName:@"first" type:TDBMixedType];
    STAssertNoThrow(([t addRow:@[@1]]), @"Cannot insert 'int'");
    STAssertEquals((size_t)1, ([t rowCount]), @"1 row excepted");
    STAssertTrue(([t addRow:@[@"Hello"]]), @"Cannot insert 'string'");
    STAssertEquals((size_t)2, ([t rowCount]), @"2 rows excepted");
    STAssertTrue(([t addRow:@[@3.14f]]), @"Cannot insert 'float'");
    STAssertEquals((size_t)3, ([t rowCount]), @"3 rows excepted");
    STAssertTrue(([t addRow:@[@3.14]]), @"Cannot insert 'double'");
    STAssertEquals((size_t)4, ([t rowCount]), @"4 rows excepted");
    STAssertTrue(([t addRow:@[@YES]]), @"Cannot insert 'bool'");
    STAssertEquals((size_t)5, ([t rowCount]), @"5 rows excepted");
    STAssertTrue(([t addRow:@[bin2]]), @"Cannot insert 'binary'");
    STAssertEquals((size_t)6, ([t rowCount]), @"6 rows excepted");
}

-(void)testAppendRowWithLabelsMixedColumns
{
    const char bin[4] = { 0, 1, 2, 3 };
    NSData* bin2 = [[NSData alloc] initWithBytes:bin length:sizeof bin];

    TDBTable* t = [[TDBTable alloc] init];
    [t addColumnWithName:@"first" type:TDBMixedType];
    STAssertNoThrow(([t addRow:@{@"first": @1}]), @"Cannot insert 'int'");
    STAssertEquals((size_t)1, ([t rowCount]), @"1 row excepted");
    STAssertTrue(([t addRow:@{@"first": @"Hello"}]), @"Cannot insert 'string'$");
    STAssertEquals((size_t)2, ([t rowCount]), @"2 rows excepted");
    STAssertTrue(([t addRow:@{@"first": @3.14f}]), @"Cannot insert 'float'");
    STAssertEquals((size_t)3, ([t rowCount]), @"3 rows excepted");
    STAssertTrue(([t addRow:@{@"first": @3.14}]), @"Cannot insert 'double'");
    STAssertEquals((size_t)4, ([t rowCount]), @"4 rows excepted");
    STAssertTrue(([t addRow:@{@"first": @YES}]), @"Cannot insert 'bool'");
    STAssertEquals((size_t)5, ([t rowCount]), @"5 rows excepted");
    STAssertTrue(([t addRow:@{@"first": bin2}]), @"Cannot insert 'binary'");
    STAssertEquals((size_t)6, ([t rowCount]), @"6 rows excepted");
}

-(void)testRemoveColumns
{

<<<<<<< HEAD
    TDBTable *table = [[TDBTable alloc] init];
    [table addColumnWithName:@"col0" andType:TDBIntType];
    STAssertTrue([table columnCount] == 1,@"1 column added" );
=======
    TDBTable *t = [[TDBTable alloc] init];
    [t addColumnWithName:@"col0" type:TDBIntType];
    STAssertTrue([t columnCount] == 1,@"1 column added" );
>>>>>>> 75feccdb

    [table removeColumnWithIndex:0];
    STAssertTrue([table columnCount] == 0, @"Colum removed");

    for (int i=0;i<10;i++) {
<<<<<<< HEAD
        [table addColumnWithName:@"name" andType:TDBIntType];
=======
        [t addColumnWithName:@"name" type:TDBIntType];
>>>>>>> 75feccdb
    }

    STAssertThrows([table removeColumnWithIndex:10], @"Out of bounds");
    STAssertThrows([table removeColumnWithIndex:-1], @"Less than zero colIndex");

    STAssertTrue([table columnCount] == 10, @"10 columns added");

    for (int i=0;i<10;i++) {
        [table removeColumnWithIndex:0];
    }

    STAssertTrue([table columnCount] == 0, @"Colums removed");
    STAssertThrows([table removeColumnWithIndex:1], @"No columns added");
    STAssertThrows([table removeColumnWithIndex:-1], @"Less than zero colIndex");
}

/*
- (void)testColumnlessCount
{
    TDBTable* t = [[TDBTable alloc] init];
    STAssertEquals((size_t)0, [t count], @"Columnless table has 0 rows.");     
}

- (void)testColumnlessIsEmpty
{
    TDBTable* t = [[TDBTable alloc] init];
    STAssertTrue([t isEmpty], @"Columnless table is empty.");
}

- (void)testColumnlessClear
{
    TDBTable* t = [[TDBTable alloc] init];
    [t clear];
}

- (void)testColumnlessOptimize
{
    TDBTable* t = [[TDBTable alloc] init];
    [t optimize];
}

- (void)testColumnlessIsEqual
{
    TDBTable* t1 = [[TDBTable alloc] init];
    TDBTable* t2 = [[TDBTable alloc] init];
    STAssertTrue([t1 isEqual:t1], @"Columnless table is equal to itself.");
    STAssertTrue([t1 isEqual:t2], @"Columnless table is equal to another columnless table.");
    STAssertTrue([t2 isEqual:t1], @"Columnless table is equal to another columnless table.");
}

- (void)testColumnlessGetColumnCount
{
    TDBTable* t = [[TDBTable alloc] init];
    STAssertEquals((size_t)0, [t getColumnCount], @"Columnless table has column count 0.");
}

- (void)testColumnlessGetColumnName
{
    TDBTable* t = [[TDBTable alloc] init];
    STAssertThrowsSpecific([t getColumnName:((size_t)-1)],
        NSException, NSRangeException,
        @"Columnless table has no column names.");
    STAssertThrowsSpecific([t getColumnName:((size_t)0)],
        NSException, NSRangeException,
        @"Columnless table has no column names.");
    STAssertThrowsSpecific([t getColumnName:((size_t)1)],
        NSException, NSRangeException,
        @"Columnless table has no column names.");
}

- (void)testColumnlessGetColumnType
{
    TDBTable* t = [[TDBTable alloc] init];
    STAssertThrowsSpecific([t getColumnType:((size_t)-1)],
        NSException, NSRangeException,
        @"Columnless table has no column types.");
    STAssertThrowsSpecific([t getColumnType:((size_t)0)],
        NSException, NSRangeException,
        @"Columnless table has no column types.");
    STAssertThrowsSpecific([t getColumnType:((size_t)1)],
        NSException, NSRangeException,
        @"Columnless table has no column types.");
}

- (void)testColumnlessCursorAtIndex
{
    TDBTable* t = [[TDBTable alloc] init];
    STAssertThrowsSpecific([t cursorAtIndex:((size_t)-1)],
        NSException, NSRangeException,
        @"Columnless table has no cursors.");
    STAssertThrowsSpecific([t cursorAtIndex:((size_t)0)],
        NSException, NSRangeException,
        @"Columnless table has no cursors.");
    STAssertThrowsSpecific([t cursorAtIndex:((size_t)1)],
        NSException, NSRangeException,
        @"Columnless table has no cursors.");
}

- (void)testColumnlessCursorAtLastIndex
{
    TDBTable* t = [[TDBTable alloc] init];
    STAssertThrowsSpecific([t cursorAtLastIndex],
        NSException, NSRangeException,
        @"Columnless table has no cursors."); 
}

- (void)testRemoveRowAtIndex
{
    TDBTable *t = [[TDBTable alloc] init];
    STAssertThrowsSpecific([t removeRowAtIndex:((size_t)-1)],
        NSException, NSRangeException,
        @"No rows in a columnless table.");
    STAssertThrowsSpecific([t removeRowAtIndex:((size_t)0)],
        NSException, NSRangeException,
        @"No rows in a columnless table.");
    STAssertThrowsSpecific([t removeRowAtIndex:((size_t)1)],
        NSException, NSRangeException,
        @"No rows in a columnless table.");
}

- (void)testColumnlessRemoveLastRow
{
    TDBTable *t = [[TDBTable alloc] init];
    STAssertThrowsSpecific([t removeLastRow],
        NSException, NSRangeException,
        @"No rows in a columnless table.");
}

- (void)testColumnlessGetTableSize
{
    TDBTable *t = [[TDBTable alloc] init];
    STAssertThrowsSpecific([t getTableSize:((size_t)0) ndx:((size_t)-1)],
        NSException, NSRangeException,
        @"No rows in a columnless table.");
    STAssertThrowsSpecific([t getTableSize:((size_t)0) ndx:((size_t)0)],
        NSException, NSRangeException,
        @"No rows in a columnless table.");
    STAssertThrowsSpecific([t getTableSize:((size_t)0) ndx:((size_t)1)],
        NSException, NSRangeException,
        @"No rows in a columnless table.");
}

- (void)testColumnlessClearSubtable
{
    TDBTable *t = [[TDBTable alloc] init];
    STAssertThrowsSpecific([t clearSubtable:((size_t)0) ndx:((size_t)-1)],
        NSException, NSRangeException,
        @"No rows in a columnless table.");
    STAssertThrowsSpecific([t clearSubtable:((size_t)0) ndx:((size_t)0)],
        NSException, NSRangeException,
        @"No rows in a columnless table.");
    STAssertThrowsSpecific([t clearSubtable:((size_t)0) ndx:((size_t)1)],
        NSException, NSRangeException,
        @"No rows in a columnless table.");
}
*/
- (void)testColumnlessSetIndex
{
// SEGFAULT
//    TDBTable *t = [[TDBTable alloc] init];
//    STAssertThrowsSpecific([t setIndex:((size_t)-1)],
//        NSException, NSRangeException,
//        @"No rows in a columnless table.");
//    STAssertThrowsSpecific([t setIndex:((size_t)0)],
//        NSException, NSRangeException,
//        @"No rows in a columnless table.");
//    STAssertThrowsSpecific([t setIndex:((size_t)1)],
//        NSException, NSRangeException,
//        @"No rows in a columnless table.");
}

- (void)testColumnlessHasIndex
{
// SEGFAULT
//    TDBTable *t = [[TDBTable alloc] init];
//    STAssertThrowsSpecific([t hasIndex:((size_t)-1)],
//        NSException, NSRangeException,
//        @"No rows in a columnless table.");
//    STAssertThrowsSpecific([t hasIndex:((size_t)0)],
//        NSException, NSRangeException,
//        @"No rows in a columnless table.");
//    STAssertThrowsSpecific([t hasIndex:((size_t)1)],
//        NSException, NSRangeException,
//        @"No rows in a columnless table.");
}

- (void)testColumnlessCountWithIntColumn
{
// SEGFAULT
//    TDBTable *t = [[TDBTable alloc] init];
//    STAssertThrowsSpecific([t countWithIntColumn:((size_t)-1) andValue: 0],
//        NSException, NSRangeException,
//        @"No rows in a columnless table.");
//    STAssertThrowsSpecific([t countWithIntColumn:((size_t)0) andValue: 0],
//        NSException, NSRangeException,
//        @"No rows in a columnless table.");
//    STAssertThrowsSpecific([t countWithIntColumn:((size_t)1) andValue: 0],
//        NSException, NSRangeException,
//        @"No rows in a columnless table.");
}

- (void)testColumnlessCountWithFloatColumn
{
// SEGFAULT
//    TDBTable *t = [[TDBTable alloc] init];
//    STAssertThrowsSpecific([t countWithFloatColumn:((size_t)-1) andValue: 0.0f],
//        NSException, NSRangeException,
//        @"No rows in a columnless table.");
//    STAssertThrowsSpecific([t countWithFloatColumn:((size_t)0) andValue: 0.0f],
//        NSException, NSRangeException,
//        @"No rows in a columnless table.");
//    STAssertThrowsSpecific([t countWithFloatColumn:((size_t)1) andValue: 0.0f],
//        NSException, NSRangeException,
//        @"No rows in a columnless table.");
}

- (void)testColumnlessCountWithDoubleColumn
{
// SEGFAULT
//    TDBTable *t = [[TDBTable alloc] init];
//    STAssertThrowsSpecific([t countWithDoubleColumn:((size_t)-1) andValue: 0.0],
//        NSException, NSRangeException,
//        @"No rows in a columnless table.");
//    STAssertThrowsSpecific([t countWithDoubleColumn:((size_t)0) andValue: 0.0],
//        NSException, NSRangeException,
//        @"No rows in a columnless table.");
//    STAssertThrowsSpecific([t countWithDoubleColumn:((size_t)1) andValue: 0.0],
//        NSException, NSRangeException,
//        @"No rows in a columnless table.");
}

- (void)testColumnlessCountWithStringColumn
{
// SEGFAULT
//    TDBTable *t = [[TDBTable alloc] init];
//    STAssertThrowsSpecific([t countWithStringColumn:((size_t)-1) andValue: @""],
//        NSException, NSRangeException,
//        @"No rows in a columnless table.");
//    STAssertThrowsSpecific([t countWithStringColumn:((size_t)0) andValue: @""],
//        NSException, NSRangeException,
//        @"No rows in a columnless table.");
//    STAssertThrowsSpecific([t countWithStringColumn:((size_t)1) andValue: @""],
//        NSException, NSRangeException,
//        @"No rows in a columnless table.");
}

- (void)testColumnlessSumWithIntColumn
{
// SEGFAULT
//    TDBTable *t = [[TDBTable alloc] init];
//    STAssertThrowsSpecific([t sumWithIntColumn:((size_t)-1)],
//        NSException, NSRangeException,
//        @"No rows in a columnless table.");
//    STAssertThrowsSpecific([t sumWithIntColumn:((size_t)0)],
//        NSException, NSRangeException,
//        @"No rows in a columnless table.");
//    STAssertThrowsSpecific([t sumWithIntColumn:((size_t)1)],
//        NSException, NSRangeException,
//        @"No rows in a columnless table.");
}

- (void)testColumnlessSumWithFloatColumn
{
// SEGFAULT
//    TDBTable *t = [[TDBTable alloc] init];
//    STAssertThrowsSpecific([t sumWithFloatColumn:((size_t)-1)],
//        NSException, NSRangeException,
//        @"No rows in a columnless table.");
//    STAssertThrowsSpecific([t sumWithFloatColumn:((size_t)0)],
//        NSException, NSRangeException,
//        @"No rows in a columnless table.");
//    STAssertThrowsSpecific([t sumWithFloatColumn:((size_t)1)],
//        NSException, NSRangeException,
//        @"No rows in a columnless table.");
}

- (void)testColumnlessSumWithDoubleColumn
{
// SEGFAULT
//    TDBTable *t = [[TDBTable alloc] init];
//    STAssertThrowsSpecific([t sumWithDoubleColumn:((size_t)-1)],
//        NSException, NSRangeException,
//        @"No rows in a columnless table.");
//    STAssertThrowsSpecific([t sumWithDoubleColumn:((size_t)0)],
//        NSException, NSRangeException,
//        @"No rows in a columnless table.");
//    STAssertThrowsSpecific([t sumWithDoubleColumn:((size_t)1)],
//        NSException, NSRangeException,
//        @"No rows in a columnless table.");
}

- (void)testColumnlessMaximumWithIntColumn
{
// SEGFAULT
//    TDBTable *t = [[TDBTable alloc] init];
//    STAssertThrowsSpecific([t maximumWithIntColumn:((size_t)-1)],
//        NSException, NSRangeException,
//        @"No rows in a columnless table.");
//    STAssertThrowsSpecific([t maximumWithIntColumn:((size_t)0)],
//        NSException, NSRangeException,
//        @"No rows in a columnless table.");
//    STAssertThrowsSpecific([t maximumWithIntColumn:((size_t)1)],
//        NSException, NSRangeException,
//        @"No rows in a columnless table.");
}

- (void)testColumnlessMaximumWithFloatColumn
{
// SEGFAULT
//    TDBTable *t = [[TDBTable alloc] init];
//    STAssertThrowsSpecific([t maximumWithFloatColumn:((size_t)-1)],
//        NSException, NSRangeException,
//        @"No rows in a columnless table.");
//    STAssertThrowsSpecific([t maximumWithFloatColumn:((size_t)0)],
//        NSException, NSRangeException,
//        @"No rows in a columnless table.");
//    STAssertThrowsSpecific([t maximumWithFloatColumn:((size_t)1)],
//        NSException, NSRangeException,
//        @"No rows in a columnless table.");
}

- (void)testColumnlessMaximumWithDoubleColumn
{
// SEGFAULT
//    TDBTable *t = [[TDBTable alloc] init];
//    STAssertThrowsSpecific([t maximumWithDoubleColumn:((size_t)-1)],
//        NSException, NSRangeException,
//        @"No rows in a columnless table.");
//    STAssertThrowsSpecific([t maximumWithDoubleColumn:((size_t)0)],
//        NSException, NSRangeException,
//        @"No rows in a columnless table.");
//    STAssertThrowsSpecific([t maximumWithDoubleColumn:((size_t)1)],
//        NSException, NSRangeException,
//        @"No rows in a columnless table.");
}

- (void)testColumnlessMinimumWithIntColumn
{
// SEGFAULT
//    TDBTable *t = [[TDBTable alloc] init];
//    STAssertThrowsSpecific([t minimumWithIntColumn:((size_t)-1)],
//        NSException, NSRangeException,
//        @"No rows in a columnless table.");
//    STAssertThrowsSpecific([t minimumWithIntColumn:((size_t)0)],
//        NSException, NSRangeException,
//        @"No rows in a columnless table.");
//    STAssertThrowsSpecific([t minimumWithIntColumn:((size_t)1)],
//        NSException, NSRangeException,
//        @"No rows in a columnless table.");
}

- (void)testColumnlessMinimumWithFloatColumn
{
// SEGFAULT
//    TDBTable *t = [[TDBTable alloc] init];
//    STAssertThrowsSpecific([t minimumWithFloatColumn:((size_t)-1)],
//        NSException, NSRangeException,
//        @"No rows in a columnless table.");
//    STAssertThrowsSpecific([t minimumWithFloatColumn:((size_t)0)],
//        NSException, NSRangeException,
//        @"No rows in a columnless table.");
//    STAssertThrowsSpecific([t minimumWithFloatColumn:((size_t)1)],
//        NSException, NSRangeException,
//        @"No rows in a columnless table.");
}

- (void)testColumnlessMinimumWithDoubleColumn
{
// SEGFAULT
//    TDBTable *t = [[TDBTable alloc] init];
//    STAssertThrowsSpecific([t minimumWithDoubleColumn:((size_t)-1)],
//        NSException, NSRangeException,
//        @"No rows in a columnless table.");
//    STAssertThrowsSpecific([t minimumWithDoubleColumn:((size_t)0)],
//        NSException, NSRangeException,
//        @"No rows in a columnless table.");
//    STAssertThrowsSpecific([t minimumWithDoubleColumn:((size_t)1)],
//        NSException, NSRangeException,
//        @"No rows in a columnless table.");
}

- (void)testColumnlessAverageWithIntColumn
{
// SEGFAULT
//    TDBTable *t = [[TDBTable alloc] init];
//    STAssertThrowsSpecific([t averageWithIntColumn:((size_t)-1)],
//        NSException, NSRangeException,
//        @"No rows in a columnless table.");
//    STAssertThrowsSpecific([t averageWithIntColumn:((size_t)0)],
//        NSException, NSRangeException,
//        @"No rows in a columnless table.");
//    STAssertThrowsSpecific([t averageWithIntColumn:((size_t)1)],
//        NSException, NSRangeException,
//        @"No rows in a columnless table.");
}

- (void)testColumnlessAverageWithFloatColumn
{
// SEGFAULT
//    TDBTable *t = [[TDBTable alloc] init];
//    STAssertThrowsSpecific([t averageWithFloatColumn:((size_t)-1)],
//        NSException, NSRangeException,
//        @"No rows in a columnless table.");
//    STAssertThrowsSpecific([t averageWithFloatColumn:((size_t)0)],
//        NSException, NSRangeException,
//        @"No rows in a columnless table.");
//    STAssertThrowsSpecific([t averageWithFloatColumn:((size_t)1)],
//        NSException, NSRangeException,
//        @"No rows in a columnless table.");
}

- (void)testColumnlessAverageWithDoubleColumn
{
// SEGFAULT
//    TDBTable *t = [[TDBTable alloc] init];
//    STAssertThrowsSpecific([t averageWithDoubleColumn:((size_t)-1)],
//        NSException, NSRangeException,
//        @"No rows in a columnless table.");
//    STAssertThrowsSpecific([t averageWithDoubleColumn:((size_t)0)],
//        NSException, NSRangeException,
//        @"No rows in a columnless table.");
//    STAssertThrowsSpecific([t averageWithDoubleColumn:((size_t)1)],
//        NSException, NSRangeException,
//        @"No rows in a columnless table.");
}

- (void)testDataTypes_Dynamic
{
    TDBTable* table = [[TDBTable alloc] init];
    NSLog(@"Table: %@", table);
    STAssertNotNil(table, @"Table is nil");

    TDBDescriptor* desc = [table descriptor];

    [desc addColumnWithName:@"BoolCol" type:TDBBoolType];    const size_t BoolCol = 0;
    [desc addColumnWithName:@"IntCol" type:TDBIntType];     const size_t IntCol = 1;
    [desc addColumnWithName:@"FloatCol" type:TDBFloatType];   const size_t FloatCol = 2;
    [desc addColumnWithName:@"DoubleCol" type:TDBDoubleType];  const size_t DoubleCol = 3;
    [desc addColumnWithName:@"StringCol" type:TDBStringType];  const size_t StringCol = 4;
    [desc addColumnWithName:@"BinaryCol" type:TDBBinaryType];  const size_t BinaryCol = 5;
    [desc addColumnWithName:@"DateCol" type:TDBDateType];    const size_t DateCol = 6;
    TDBDescriptor* subdesc = [desc addColumnTable:@"TableCol"]; const size_t TableCol = 7;
    [desc addColumnWithName:@"MixedCol" type:TDBMixedType];   const size_t MixedCol = 8;

    [subdesc addColumnWithName:@"TableCol_IntCol" type:TDBIntType];

    // Verify column types
    STAssertEquals(TDBBoolType,   [table columnTypeOfColumnWithIndex:0], @"First column not bool");
    STAssertEquals(TDBIntType,    [table columnTypeOfColumnWithIndex:1], @"Second column not int");
    STAssertEquals(TDBFloatType,  [table columnTypeOfColumnWithIndex:2], @"Third column not float");
    STAssertEquals(TDBDoubleType, [table columnTypeOfColumnWithIndex:3], @"Fourth column not double");
    STAssertEquals(TDBStringType, [table columnTypeOfColumnWithIndex:4], @"Fifth column not string");
    STAssertEquals(TDBBinaryType, [table columnTypeOfColumnWithIndex:5], @"Sixth column not binary");
    STAssertEquals(TDBDateType,   [table columnTypeOfColumnWithIndex:6], @"Seventh column not date");
    STAssertEquals(TDBTableType,  [table columnTypeOfColumnWithIndex:7], @"Eighth column not table");
    STAssertEquals(TDBMixedType,  [table columnTypeOfColumnWithIndex:8], @"Ninth column not mixed");


    const char bin[4] = { 0, 1, 2, 3 };
    NSData* bin1 = [[NSData alloc] initWithBytes:bin length:sizeof bin / 2];
    NSData* bin2 = [[NSData alloc] initWithBytes:bin length:sizeof bin];
    NSDate *timeNow = [NSDate date];

    TDBTable* subtab1 = [[TDBTable alloc] init];
    [subtab1 addColumnWithName:@"TableCol_IntCol" type:TDBIntType];

    TDBTable* subtab2 = [[TDBTable alloc] init];
    [subtab2 addColumnWithName:@"TableCol_IntCol" type:TDBIntType];

    TDBRow* cursor;
    cursor = [subtab1 addEmptyRow];
    [cursor setInt:200 inColumnWithIndex:0];

    cursor = [subtab2 addEmptyRow];
    [cursor setInt:100 inColumnWithIndex:0];

    NSNumber *mixInt1   = [NSNumber numberWithInt:1];

    TDBRow* c;
    c = [table addEmptyRow];
    [c setBool:    NO        inColumnWithIndex:BoolCol];
    [c setInt:     54        inColumnWithIndex:IntCol];
    [c setFloat:   0.7       inColumnWithIndex:FloatCol];
    [c setDouble:  0.8       inColumnWithIndex:DoubleCol];
    [c setString:  @"foo"    inColumnWithIndex:StringCol];
    [c setBinary:  bin1      inColumnWithIndex:BinaryCol];
    [c setDate:    0         inColumnWithIndex:DateCol];
    [c setTable:   subtab1   inColumnWithIndex:TableCol];
    [c setMixed:   mixInt1   inColumnWithIndex:MixedCol];

    c = [table addEmptyRow];

    [c setBool:    YES       inColumnWithIndex:BoolCol];
    [c setInt:     506       inColumnWithIndex:IntCol];
    [c setFloat:   7.7       inColumnWithIndex:FloatCol];
    [c setDouble:  8.8       inColumnWithIndex:DoubleCol];
    [c setString:  @"banach" inColumnWithIndex:StringCol];
    [c setBinary:  bin2      inColumnWithIndex:BinaryCol];
    [c setDate:    timeNow   inColumnWithIndex:DateCol];
    [c setTable:   subtab2   inColumnWithIndex:TableCol];
    [c setMixed:   subtab2   inColumnWithIndex:MixedCol];

    TDBRow* row1 = [table rowAtIndex:0];
    TDBRow* row2 = [table rowAtIndex:1];
    

    STAssertEquals([row1 boolInColumnWithIndex:BoolCol], NO, @"row1.BoolCol");
    STAssertEquals([row2 boolInColumnWithIndex:BoolCol], YES,                @"row2.BoolCol");
    STAssertEquals([row1 intInColumnWithIndex:IntCol], (int64_t)54,         @"row1.IntCol");
    STAssertEquals([row2 intInColumnWithIndex:IntCol], (int64_t)506,        @"row2.IntCol");
    STAssertEquals([row1 floatInColumnWithIndex:FloatCol], 0.7f,              @"row1.FloatCol");
    STAssertEquals([row2 floatInColumnWithIndex:FloatCol], 7.7f,              @"row2.FloatCol");
    STAssertEquals([row1 doubleInColumnWithIndex:DoubleCol], 0.8,              @"row1.DoubleCol");
    STAssertEquals([row2 doubleInColumnWithIndex:DoubleCol], 8.8,              @"row2.DoubleCol");
    STAssertTrue([[row1 stringInColumnWithIndex:StringCol] isEqual:@"foo"],    @"row1.StringCol");
    STAssertTrue([[row2 stringInColumnWithIndex:StringCol] isEqual:@"banach"], @"row2.StringCol");
    STAssertTrue([[row1 binaryInColumnWithIndex:BinaryCol] isEqual:bin1],      @"row1.BinaryCol");
    STAssertTrue([[row2 binaryInColumnWithIndex:BinaryCol] isEqual:bin2],      @"row2.BinaryCol");
    STAssertEqualsWithAccuracy([[row1 dateInColumnWithIndex:DateCol] timeIntervalSince1970], (NSTimeInterval)0, 0.99,               @"row1.DateCol");
    STAssertEqualsWithAccuracy([[row2 dateInColumnWithIndex:DateCol] timeIntervalSince1970], [timeNow timeIntervalSince1970], 0.99, @"row2.DateCol");
    STAssertTrue([[row1 tableInColumnWithIndex:TableCol] isEqual:subtab1],    @"row1.TableCol");
    STAssertTrue([[row2 tableInColumnWithIndex:TableCol] isEqual:subtab2],    @"row2.TableCol");
    STAssertTrue([[row1 mixedInColumnWithIndex:MixedCol] isEqual:mixInt1],    @"row1.MixedCol");
    STAssertTrue([[row2 mixedInColumnWithIndex:MixedCol] isKindOfClass:[TDBTable class]], @"TDBTable expected");
    STAssertTrue([[row2 mixedInColumnWithIndex:MixedCol] isEqual:subtab2],    @"row2.MixedCol");

    STAssertEquals([table minIntInColumnWithIndex:IntCol], (int64_t)54,                 @"IntCol min");
    STAssertEquals([table maxIntInColumnWithIndex:IntCol], (int64_t)506,                @"IntCol max");
    STAssertEquals([table sumIntColumnWithIndex:IntCol], (int64_t)560,                @"IntCol sum");
    STAssertEquals([table avgIntColumnWithIndex:IntCol], 280.0,                       @"IntCol avg");

    STAssertEquals([table minFloatInColumnWithIndex:FloatCol], 0.7f,                      @"FloatCol min");
    STAssertEquals([table maxFloatInColumnWithIndex:FloatCol], 7.7f,                      @"FloatCol max");
    STAssertEquals([table sumFloatColumnWithIndex:FloatCol], (double)0.7f + 7.7f,       @"FloatCol sum");
    STAssertEquals([table avgFloatColumnWithIndex:FloatCol], ((double)0.7f + 7.7f) / 2, @"FloatCol avg");

    STAssertEquals([table minDoubleInColumnWithIndex:DoubleCol], 0.8,                      @"DoubleCol min");
    STAssertEquals([table maxDoubleInColumnWithIndex:DoubleCol], 8.8,                      @"DoubleCol max");
    STAssertEquals([table sumDoubleColumnWithIndex:DoubleCol], 0.8 + 8.8,                @"DoubleCol sum");
    STAssertEquals([table avgDoubleColumnWithIndex:DoubleCol], (0.8 + 8.8) / 2,          @"DoubleCol avg");
}

- (void)testTableDynamic_Subscripting
{
    TDBTable* table = [[TDBTable alloc] init];
    STAssertNotNil(table, @"Table is nil");

    // 1. Add two columns
<<<<<<< HEAD
    [table addColumnWithName:@"first" andType:TDBIntType];
    [table addColumnWithName:@"second" andType:TDBStringType];
=======
    [_table addColumnWithName:@"first" type:TDBIntType];
    [_table addColumnWithName:@"second" type:TDBStringType];
>>>>>>> 75feccdb

    TDBRow* row;

    // Add some rows
    row = [table addEmptyRow];
    [row setInt: 506 inColumnWithIndex:0];
    [row setString: @"test" inColumnWithIndex:1];

    row = [table addEmptyRow];
    [row setInt: 4 inColumnWithIndex:0];
    [row setString: @"more test" inColumnWithIndex:1];

    // Get cursor by object subscripting
    row = table[0];
    STAssertEquals([row intInColumnWithIndex:0], (int64_t)506, @"table[0].first");
    STAssertTrue([[row stringInColumnWithIndex:1] isEqual:@"test"], @"table[0].second");

    // Same but used directly
    STAssertEquals([table[0] intInColumnWithIndex:0], (int64_t)506, @"table[0].first");
    STAssertTrue([[table[0] stringInColumnWithIndex:1] isEqual:@"test"], @"table[0].second");
}

- (void)testFirstLastRow
{
<<<<<<< HEAD
    TDBTable *table = [[TDBTable alloc] init];
    NSUInteger col0 = [table addColumnWithName:@"col" andType:TDBStringType];
=======
    TDBTable *t = [[TDBTable alloc] init];
    NSUInteger col0 = [t addColumnWithName:@"col" type:TDBStringType];
>>>>>>> 75feccdb
    
    STAssertNil([table firstRow], @"Table is empty");
    STAssertNil([table lastRow], @"Table is empty");
    
    NSString *value0 = @"value0";
    [table addRow:@[value0]];
    
    NSString *value1 = @"value1";
    [table addRow:@[value1]];
    
    STAssertEqualObjects([[table firstRow] stringInColumnWithIndex:col0], value0, nil);
    STAssertEqualObjects( [[table lastRow] stringInColumnWithIndex:col0], value1, nil);
}

- (void)testTableDynamic_Cursor_Subscripting
{
    TDBTable* table = [[TDBTable alloc] init];
    STAssertNotNil(table, @"Table is nil");

    // 1. Add two columns
<<<<<<< HEAD
    [table addColumnWithName:@"first" andType:TDBIntType];
    [table addColumnWithName:@"second" andType:TDBStringType];
=======
    [_table addColumnWithName:@"first" type:TDBIntType];
    [_table addColumnWithName:@"second" type:TDBStringType];
>>>>>>> 75feccdb

    TDBRow* row;

    // Add some rows
    row = [table addEmptyRow];
    row[0] = @506;
    row[1] = @"test";
    STAssertEquals([table[0] intInColumnWithIndex:0], (int64_t)506, @"table[0].first");
    STAssertTrue([[table[0] stringInColumnWithIndex:1] isEqual:@"test"], @"table[0].second");

    row = [table addEmptyRow];
    row[@"first"]  = @4;
    row[@"second"] = @"more test";

    // Get values from cursor by object subscripting
    row = table[0];
    STAssertTrue([row[0] isEqual:@506], @"table[0].first");
    STAssertTrue([row[1] isEqual:@"test"], @"table[0].second");

    // Same but used with column name
    STAssertTrue([row[@"first"]  isEqual:@506], @"table[0].first");
    STAssertTrue([row[@"second"] isEqual:@"test"], @"table[0].second");

    // Combine with subscripting for rows
    STAssertTrue([table[0][0] isEqual:@506], @"table[0].first");
    STAssertTrue([table[0][1] isEqual:@"test"], @"table[0].second");
    STAssertTrue([table[0][@"first"] isEqual:@506], @"table[0].first");
    STAssertTrue([table[0][@"second"] isEqual:@"test"], @"table[0].second");

    STAssertTrue([table[1][0] isEqual:@4], @"table[1].first");
    STAssertTrue([table[1][1] isEqual:@"more test"], @"table[1].second");
    STAssertTrue([table[1][@"first"] isEqual:@4], @"table[1].first");
    STAssertTrue([table[1][@"second"] isEqual:@"more test"], @"table[1].second");
}

-(void)testTableDynamic_Row_Set
{
    TDBTable* table = [[TDBTable alloc] init];
    STAssertNotNil(table, @"Table is nil");

    // Add two columns
    [table addColumnWithName:@"int"    andType:TDBIntType];
    [table addColumnWithName:@"string" andType:TDBStringType];
    [table addColumnWithName:@"float"  andType:TDBFloatType];
    [table addColumnWithName:@"double" andType:TDBDoubleType];
    [table addColumnWithName:@"bool"   andType:TDBBoolType];
    [table addColumnWithName:@"date"   andType:TDBDateType];
    [table addColumnWithName:@"binary" andType:TDBBinaryType];

    char bin4[] = {1, 2, 4, 4};
    // Add three rows
    [table addRow:@[@1, @"Hello", @3.1415f, @3.1415, @NO, [NSDate dateWithTimeIntervalSince1970:1], [NSData dataWithBytes:bin4 length:4]]];
    [table addRow:@[@2, @"World", @2.7182f, @2.7182, @NO, [NSDate dateWithTimeIntervalSince1970:2], [NSData dataWithBytes:bin4 length:4]]];
    [table addRow:@[@3, @"Hello World", @1.0f, @1.0, @NO, [NSDate dateWithTimeIntervalSince1970:3], [NSData dataWithBytes:bin4 length:4]]];

    TDBRow* col = table[1];
    [col set:@4 inColumnWithIndex:0];
    [col set:@"Universe" inColumnWithIndex:1];
    [col set:@4.6692f inColumnWithIndex:2];
    [col set:@4.6692 inColumnWithIndex:3];
    [col set:@YES inColumnWithIndex:4];
    [col set:[NSDate dateWithTimeIntervalSince1970:4] inColumnWithIndex:5];
    char bin5[] = {5, 6, 7, 8, 9};
    [col set:[NSData dataWithBytes:bin5 length:5] inColumnWithIndex:6];

    STAssertTrue([table[1][@"int"] isEqualToNumber:@4], @"Value 4 expected");
    STAssertTrue([table[1][@"string"] isEqualToString:@"Universe"], @"Value 'Universe' expected");
    STAssertTrue([table[1][@"float"] isEqualToNumber:@4.6692f], @"Value '4.6692f' expected");
    STAssertTrue([table[1][@"double"] isEqualToNumber:@4.6692], @"Value '4.6692' expected");
    STAssertTrue([table[1][@"bool"] isEqual:@YES], @"Value 'YES' expected");
    STAssertTrue([table[1][@"date"] isEqualToDate:[NSDate dateWithTimeIntervalSince1970:4]], @"Wrong date");
    STAssertTrue([table[1][@"binary"] isEqualToData:[NSData dataWithBytes:bin5 length:5]], @"Wrong data");
}



-(void)testTableDynamic_Row_Set_Mixed
{
    TDBTable* table = [[TDBTable alloc] init];

    // Mixed column
    [table addColumnWithName:@"first" andType:TDBMixedType];

    // Add row
    [table addRow:@[@1]];

    // Change value and check
    [table[0] set:@"Hello" inColumnWithIndex:0];
    STAssertTrue([table[0][@"first"] isKindOfClass:[NSString class]], @"string expected");
    STAssertTrue(([table[0][@"first"] isEqualToString:@"Hello"]), @"'Hello' expected");

    [table[0] set:@4.6692f inColumnWithIndex:0];
    STAssertTrue([table[0][@"first"] isKindOfClass:[NSNumber class]], @"NSNumber expected");
    STAssertTrue((strcmp([(NSNumber *)table[0][@"first"] objCType], @encode(float)) == 0), @"'float' expected");
    STAssertEqualsWithAccuracy([(NSNumber *)table[0][@"first"] floatValue], (float)4.6692, 0.0001, @"Value 4.6692 expected");
    STAssertEqualsWithAccuracy([table[0][@"first"] floatValue], (float)4.6692, 0.0001, @"Value 4.6692 expected");

    [table[0] set:@4.6692 inColumnWithIndex:0];
    STAssertTrue([table[0][@"first"] isKindOfClass:[NSNumber class]], @"NSNumber expected");
    STAssertTrue((strcmp([(NSNumber *)table[0][@"first"] objCType], @encode(double)) == 0), @"'double' expected");
    STAssertEqualsWithAccuracy([(NSNumber *)table[0][@"first"] doubleValue], 4.6692, 0.0001, @"Value 4.6692 expected");

    [table[0] set:@4 inColumnWithIndex:0];
    STAssertTrue([table[0][@"first"] isKindOfClass:[NSNumber class]], @"NSNumber expected");
    STAssertTrue((strcmp([(NSNumber *)table[0][@"first"] objCType], @encode(long long)) == 0), @"'long long' expected");
    STAssertEquals([(NSNumber *)table[0][@"first"] longLongValue], (long long)4, @"Value 1 expected");

    [table[0] set:@YES inColumnWithIndex:0];
    STAssertTrue([table[0][@"first"] isKindOfClass:[NSNumber class]], @"NSNumber expected");
    STAssertTrue((strcmp([(NSNumber *)table[0][@"first"] objCType], @encode(BOOL)) == 0), @"'long long' expected");
    STAssertTrue([(NSNumber *)table[0][@"first"] boolValue], @"Value YES expected");
    STAssertTrue([table[0][@"first"] boolValue], @"Valye YES expected");

    NSDate* d = [NSDate dateWithTimeIntervalSince1970:10000];
    [table[0] set:d inColumnWithIndex:0];
    STAssertTrue([table[0][@"first"] isKindOfClass:[NSDate class]], @"NSDate expected");
    STAssertTrue([(NSDate *)table[0][@"first"] isEqualToDate:d], @"Wrong date");

    char bin5[] = {5, 6, 7, 8, 9};
    [table[0] set:[NSData dataWithBytes:bin5 length:5] inColumnWithIndex:0];
    STAssertTrue([table[0][@"first"] isKindOfClass:[NSData class]], @"NSData expected");
    STAssertTrue([(NSData *)table[0][@"first"] isEqualToData:[NSData dataWithBytes:bin5 length:5]], @"Wrong data");
}

-(void)testTableDynamic_Row_Get
{
    TDBTable* table = [[TDBTable alloc] init];
    STAssertNotNil(table, @"Table is nil");

    // Add two columns
    [table addColumnWithName:@"first" andType:TDBIntType];
    [table addColumnWithName:@"second" andType:TDBStringType];

    // Add three rows
    [table addRow:@[@1, @"Hello"]];
    [table addRow:@[@2, @"World"]];
    [table addRow:@[@3, @"Hello World"]];

    TDBRow* row = table[1];
    NSObject *obj = [row get:0];

    STAssertTrue([obj isKindOfClass:[NSNumber class]], @"NSNumber expected");
    STAssertTrue(strcmp([(NSNumber *)obj objCType], @encode(int64_t)) == 0, @"Integer expected");
    STAssertEquals([(NSNumber *)obj longLongValue], (int64_t)2, @"Value '2' expected");

}

-(void)testTableDynamic_Row_Get_Mixed
{
    TDBTable* table = [[TDBTable alloc] init];
    STAssertNotNil(table, @"Table is nil");

    // Add two columns
    [table addColumnWithName:@"first" andType:TDBMixedType];

    // Add three rows
    [table addRow:@[@1]];
    [table addRow:@[@"World"]];
    [table addRow:@[@3.0f]];
    [table addRow:@[@3.0]];


    STAssertEquals([[table[0] get:0] longLongValue], (long long)1, @"Value '1' expected");
    STAssertEqualsWithAccuracy([[table[2] get:0] floatValue], (float)3.0, 0.0001, @"Value 3.0 expected");
    STAssertEqualsWithAccuracy([[table[3] get:0] doubleValue], (double)3.0, 0.0001, @"Value 3.0 expected");
    STAssertTrue([(NSString *)[table[1] get:0] isEqualToString:@"World"], @"'World' expected");
}

@end<|MERGE_RESOLUTION|>--- conflicted
+++ resolved
@@ -41,25 +41,14 @@
     STAssertNotNil(table, @"Table is nil");
 
     // 1. Add two columns
-<<<<<<< HEAD
-    [table addColumnWithName:@"first" andType:TDBIntType];
-    [table addColumnWithName:@"second" andType:TDBIntType];
+    [table addColumnWithName:@"first" type:TDBIntType];
+    [table addColumnWithName:@"second" type:TDBIntType];
 
     // Verify
-    STAssertEquals(TDBIntType, [table columnTypeOfColumn:0], @"First column not int");
-    STAssertEquals(TDBIntType, [table columnTypeOfColumn:1], @"Second column not int");
+    STAssertEquals(TDBIntType, [table columnTypeOfColumnWithIndex:0], @"First column not int");
+    STAssertEquals(TDBIntType, [table columnTypeOfColumnWithIndex:1], @"Second column not int");
     STAssertTrue(([[table nameOfColumnWithIndex:0] isEqualToString:@"first"]), @"First not equal to first");
     STAssertTrue(([[table nameOfColumnWithIndex:1] isEqualToString:@"second"]), @"Second not equal to second");
-=======
-    [_table addColumnWithName:@"first" type:TDBIntType];
-    [_table addColumnWithName:@"second" type:TDBIntType];
-
-    // Verify
-    STAssertEquals(TDBIntType, [_table columnTypeOfColumnWithIndex:0], @"First column not int");
-    STAssertEquals(TDBIntType, [_table columnTypeOfColumnWithIndex:1], @"Second column not int");
-    STAssertTrue(([[_table nameOfColumnWithIndex:0] isEqualToString:@"first"]), @"First not equal to first");
-    STAssertTrue(([[_table nameOfColumnWithIndex:1] isEqualToString:@"second"]), @"Second not equal to second");
->>>>>>> 75feccdb
 
     // 2. Add a row with data
 
@@ -403,25 +392,15 @@
 -(void)testRemoveColumns
 {
 
-<<<<<<< HEAD
     TDBTable *table = [[TDBTable alloc] init];
-    [table addColumnWithName:@"col0" andType:TDBIntType];
+    [table addColumnWithName:@"col0" type:TDBIntType];
     STAssertTrue([table columnCount] == 1,@"1 column added" );
-=======
-    TDBTable *t = [[TDBTable alloc] init];
-    [t addColumnWithName:@"col0" type:TDBIntType];
-    STAssertTrue([t columnCount] == 1,@"1 column added" );
->>>>>>> 75feccdb
 
     [table removeColumnWithIndex:0];
     STAssertTrue([table columnCount] == 0, @"Colum removed");
 
     for (int i=0;i<10;i++) {
-<<<<<<< HEAD
-        [table addColumnWithName:@"name" andType:TDBIntType];
-=======
-        [t addColumnWithName:@"name" type:TDBIntType];
->>>>>>> 75feccdb
+        [table addColumnWithName:@"name" type:TDBIntType];
     }
 
     STAssertThrows([table removeColumnWithIndex:10], @"Out of bounds");
@@ -970,13 +949,8 @@
     STAssertNotNil(table, @"Table is nil");
 
     // 1. Add two columns
-<<<<<<< HEAD
-    [table addColumnWithName:@"first" andType:TDBIntType];
-    [table addColumnWithName:@"second" andType:TDBStringType];
-=======
-    [_table addColumnWithName:@"first" type:TDBIntType];
-    [_table addColumnWithName:@"second" type:TDBStringType];
->>>>>>> 75feccdb
+    [table addColumnWithName:@"first" type:TDBIntType];
+    [table addColumnWithName:@"second" type:TDBStringType];
 
     TDBRow* row;
 
@@ -1001,14 +975,9 @@
 
 - (void)testFirstLastRow
 {
-<<<<<<< HEAD
     TDBTable *table = [[TDBTable alloc] init];
-    NSUInteger col0 = [table addColumnWithName:@"col" andType:TDBStringType];
-=======
-    TDBTable *t = [[TDBTable alloc] init];
-    NSUInteger col0 = [t addColumnWithName:@"col" type:TDBStringType];
->>>>>>> 75feccdb
-    
+    NSUInteger col0 = [table addColumnWithName:@"col" type:TDBStringType];
+
     STAssertNil([table firstRow], @"Table is empty");
     STAssertNil([table lastRow], @"Table is empty");
     
@@ -1028,13 +997,8 @@
     STAssertNotNil(table, @"Table is nil");
 
     // 1. Add two columns
-<<<<<<< HEAD
-    [table addColumnWithName:@"first" andType:TDBIntType];
-    [table addColumnWithName:@"second" andType:TDBStringType];
-=======
-    [_table addColumnWithName:@"first" type:TDBIntType];
-    [_table addColumnWithName:@"second" type:TDBStringType];
->>>>>>> 75feccdb
+    [table addColumnWithName:@"first" type:TDBIntType];
+    [table addColumnWithName:@"second" type:TDBStringType];
 
     TDBRow* row;
 
@@ -1076,13 +1040,13 @@
     STAssertNotNil(table, @"Table is nil");
 
     // Add two columns
-    [table addColumnWithName:@"int"    andType:TDBIntType];
-    [table addColumnWithName:@"string" andType:TDBStringType];
-    [table addColumnWithName:@"float"  andType:TDBFloatType];
-    [table addColumnWithName:@"double" andType:TDBDoubleType];
-    [table addColumnWithName:@"bool"   andType:TDBBoolType];
-    [table addColumnWithName:@"date"   andType:TDBDateType];
-    [table addColumnWithName:@"binary" andType:TDBBinaryType];
+    [table addColumnWithName:@"int"    type:TDBIntType];
+    [table addColumnWithName:@"string" type:TDBStringType];
+    [table addColumnWithName:@"float"  type:TDBFloatType];
+    [table addColumnWithName:@"double" type:TDBDoubleType];
+    [table addColumnWithName:@"bool"   type:TDBBoolType];
+    [table addColumnWithName:@"date"   type:TDBDateType];
+    [table addColumnWithName:@"binary" type:TDBBinaryType];
 
     char bin4[] = {1, 2, 4, 4};
     // Add three rows
@@ -1116,7 +1080,7 @@
     TDBTable* table = [[TDBTable alloc] init];
 
     // Mixed column
-    [table addColumnWithName:@"first" andType:TDBMixedType];
+    [table addColumnWithName:@"first" type:TDBMixedType];
 
     // Add row
     [table addRow:@[@1]];
@@ -1165,8 +1129,8 @@
     STAssertNotNil(table, @"Table is nil");
 
     // Add two columns
-    [table addColumnWithName:@"first" andType:TDBIntType];
-    [table addColumnWithName:@"second" andType:TDBStringType];
+    [table addColumnWithName:@"first" type:TDBIntType];
+    [table addColumnWithName:@"second" type:TDBStringType];
 
     // Add three rows
     [table addRow:@[@1, @"Hello"]];
@@ -1188,7 +1152,7 @@
     STAssertNotNil(table, @"Table is nil");
 
     // Add two columns
-    [table addColumnWithName:@"first" andType:TDBMixedType];
+    [table addColumnWithName:@"first" type:TDBMixedType];
 
     // Add three rows
     [table addRow:@[@1]];
