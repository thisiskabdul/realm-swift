////////////////////////////////////////////////////////////////////////////
//
// Copyright 2014 Realm Inc.
//
// Licensed under the Apache License, Version 2.0 (the "License");
// you may not use this file except in compliance with the License.
// You may obtain a copy of the License at
//
// http://www.apache.org/licenses/LICENSE-2.0
//
// Unless required by applicable law or agreed to in writing, software
// distributed under the License is distributed on an "AS IS" BASIS,
// WITHOUT WARRANTIES OR CONDITIONS OF ANY KIND, either express or implied.
// See the License for the specific language governing permissions and
// limitations under the License.
//
////////////////////////////////////////////////////////////////////////////

#import "RLMRealmBrowserWindowController.h"
#import "RLMNavigationStack.h"
<<<<<<< HEAD
#import "RLMPopupViewController.h"
=======
#import "RLMModelExporter.h"
>>>>>>> f6804692

NSString * const kRealmLockedImage = @"RealmLocked";
NSString * const kRealmUnlockedImage = @"RealmUnlocked";
NSString * const kRealmLockedTooltip = @"Unlock to enable editing";
NSString * const kRealmUnlockedTooltip = @"Lock to prevent editing";
NSString * const kRealmKeyIsLockedForRealm = @"LockedRealm:%@";

NSString * const kRealmKeyWindowFrameForRealm = @"WindowFrameForRealm:%@";
NSString * const kRealmKeyOutlineWidthForRealm = @"OutlineWidthForRealm:%@";

@interface RLMRealm (Dynamic)
- (RLMArray *)objects:(NSString *)className where:(NSString *)predicateFormat, ...;
@end

@interface RLMArray (Private)
- (instancetype)initWithObjectClassName:(NSString *)objectClassName;
@end

@interface RLMRealmBrowserWindowController()<NSWindowDelegate>

@property (weak) IBOutlet NSSplitView *splitView;
@property (nonatomic, strong) IBOutlet NSSegmentedControl *navigationButtons;
@property (weak) IBOutlet NSToolbarItem *lockRealmButton;
@property (nonatomic, strong) IBOutlet NSSearchField *searchField;

@end

@implementation RLMRealmBrowserWindowController {
    RLMNavigationStack *navigationStack;
}

#pragma mark - NSViewController Overrides

- (void)windowDidLoad
{
    navigationStack = [[RLMNavigationStack alloc] init];
    [self realmDidLoad];
}

#pragma mark - RLMViewController Overrides

-(void)realmDidLoad
{
    [self.outlineViewController realmDidLoad];
    [self.tableViewController realmDidLoad];
    
    [self updateNavigationButtons];
    
    id firstItem = self.modelDocument.presentedRealm.topLevelClasses.firstObject;
    if (firstItem != nil) {
        RLMNavigationState *initState = [[RLMNavigationState alloc] initWithSelectedType:firstItem index:0];
        
        [self addNavigationState:initState fromViewController:nil];
    }

    NSString *realmPath = self.modelDocument.presentedRealm.realm.path;
    [self setWindowFrameAutosaveName:[NSString stringWithFormat:kRealmKeyWindowFrameForRealm, realmPath]];
    [self.splitView setAutosaveName:[NSString stringWithFormat:kRealmKeyOutlineWidthForRealm, realmPath]];
    
    [self reloadAfterEdit];
}

-(void)showPopoverForArrayNode:(RLMArrayNode *)arrayNode
{
    RLMPopupViewController *popover = [[RLMPopupViewController alloc] initWithNibName:@"RLMPopupViewController" bundle:nil];
    [popover setupColumnsWithArrayNode:arrayNode fromWindow:self.window];
}

#pragma mark - Public methods - Accessors

- (RLMNavigationState *)currentState
{
    return navigationStack.currentState;
}

#pragma mark - Public methods - Menu items

- (IBAction)saveJavaModels:(id)sender
{
    NSArray *objectSchemas = self.modelDocument.presentedRealm.realm.schema.objectSchema;
    [RLMModelExporter saveModelsForSchemas:objectSchemas inLanguage:kLanguageJava];
}

- (IBAction)saveObjcModels:(id)sender
{
    NSArray *objectSchemas = self.modelDocument.presentedRealm.realm.schema.objectSchema;
    [RLMModelExporter saveModelsForSchemas:objectSchemas inLanguage:kLanguageObjC];
}

#pragma mark - Public methods - User Actions

- (void)reloadAllWindows
{
    NSArray *windowControllers = [self.modelDocument windowControllers];
    
    for (RLMRealmBrowserWindowController *wc in windowControllers) {
        [wc reloadAfterEdit];
    }
}

- (void)reloadAfterEdit
{
    [self.outlineViewController.tableView reloadData];
    
    NSString *realmPath = self.modelDocument.presentedRealm.realm.path;
    NSString *key = [NSString stringWithFormat:kRealmKeyIsLockedForRealm, realmPath];
    
    BOOL realmIsLocked = [[NSUserDefaults standardUserDefaults] boolForKey:key];
    self.tableViewController.realmIsLocked = realmIsLocked;
    self.lockRealmButton.image = [NSImage imageNamed:realmIsLocked ? kRealmLockedImage : kRealmUnlockedImage];
    self.lockRealmButton.toolTip = realmIsLocked ? kRealmLockedTooltip : kRealmUnlockedTooltip;

    [self.tableViewController.tableView reloadData];
}

- (void)addNavigationState:(RLMNavigationState *)state fromViewController:(RLMViewController *)controller
{
    if (!controller.navigationFromHistory) {
        RLMNavigationState *oldState = navigationStack.currentState;
        
        [navigationStack pushState:state];
        [self updateNavigationButtons];
        
        if (controller == self.tableViewController || controller == nil) {
            [self.outlineViewController updateUsingState:state oldState:oldState];
        }
        
        [self.tableViewController updateUsingState:state oldState:oldState];
    }

    // Searching is not implemented for link arrays yet
    BOOL isArray = [state isMemberOfClass:[RLMArrayNavigationState class]];
    [self.searchField setEnabled:!isArray];
}

- (void)newWindowWithNavigationState:(RLMNavigationState *)state
{
    RLMRealmBrowserWindowController *wc = [[RLMRealmBrowserWindowController alloc] initWithWindowNibName:self.windowNibName];
    wc.modelDocument = self.modelDocument;
    [self.modelDocument addWindowController:wc];
    [self.modelDocument showWindows];
    [wc addNavigationState:state fromViewController:wc.tableViewController];
}

- (IBAction)userClicksOnNavigationButtons:(NSSegmentedControl *)buttons
{
    RLMNavigationState *oldState = navigationStack.currentState;
    
    switch (buttons.selectedSegment) {
        case 0: { // Navigate backwards
            RLMNavigationState *state = [navigationStack navigateBackward];
            if (state != nil) {
                [self.outlineViewController updateUsingState:state oldState:oldState];
                [self.tableViewController updateUsingState:state oldState:oldState];
            }
            break;
        }
        case 1: { // Navigate forwards
            RLMNavigationState *state = [navigationStack navigateForward];
            if (state != nil) {
                [self.outlineViewController updateUsingState:state oldState:oldState];
                [self.tableViewController updateUsingState:state oldState:oldState];
            }
            break;
        }
        default:
            break;
    }
    
    [self updateNavigationButtons];
}

- (IBAction)userClickedLockRealm:(id)sender
{
    NSString *realmPath = self.modelDocument.presentedRealm.realm.path;
    NSString *key = [NSString stringWithFormat:kRealmKeyIsLockedForRealm, realmPath];

    BOOL currentlyLocked = [[NSUserDefaults standardUserDefaults] boolForKey:key];
    [self setRealmLocked:!currentlyLocked];
}

-(void)setRealmLocked:(BOOL)locked
{
    NSString *realmPath = self.modelDocument.presentedRealm.realm.path;
    NSString *key = [NSString stringWithFormat:kRealmKeyIsLockedForRealm, realmPath];
    [[NSUserDefaults standardUserDefaults] setBool:locked forKey:key];
    [[NSUserDefaults standardUserDefaults] synchronize];
    
    [self reloadAllWindows];
}

- (IBAction)searchAction:(NSSearchFieldCell *)searchCell
{
    NSString *searchText = searchCell.stringValue;
    RLMTypeNode *typeNode = navigationStack.currentState.selectedType;

    // Return to parent class (showing all objects) when the user clears the search text
    if (searchText.length == 0) {
        if ([navigationStack.currentState isMemberOfClass:[RLMQueryNavigationState class]]) {
            RLMNavigationState *state = [[RLMNavigationState alloc] initWithSelectedType:typeNode index:0];
            [self addNavigationState:state fromViewController:self.tableViewController];
        }
        return;
    }

    NSArray *columns = typeNode.propertyColumns;
    NSUInteger columnCount = columns.count;
    RLMRealm *realm = self.modelDocument.presentedRealm.realm;

    NSString *predicate = @"";

    for (NSUInteger index = 0; index < columnCount; index++) {

        RLMClassProperty *property = columns[index];
        NSString *columnName = property.name;

        switch (property.type) {
            case RLMPropertyTypeBool: {
                if ([searchText caseInsensitiveCompare:@"true"] == NSOrderedSame ||
                    [searchText caseInsensitiveCompare:@"YES"] == NSOrderedSame) {
                    if (predicate.length != 0) {
                        predicate = [predicate stringByAppendingString:@" OR "];
                    }
                    predicate = [predicate stringByAppendingFormat:@"%@ = YES", columnName];
                }
                else if ([searchText caseInsensitiveCompare:@"false"] == NSOrderedSame ||
                         [searchText caseInsensitiveCompare:@"NO"] == NSOrderedSame) {
                    if (predicate.length != 0) {
                        predicate = [predicate stringByAppendingString:@" OR "];
                    }
                    predicate = [predicate stringByAppendingFormat:@"%@ = NO", columnName];
                }
                break;
            }
            case RLMPropertyTypeInt: {
                int value;
                if ([searchText isEqualToString:@"0"]) {
                    value = 0;
                }
                else {
                    value = [searchText intValue];
                    if (value == 0)
                        break;
                }

                if (predicate.length != 0) {
                    predicate = [predicate stringByAppendingString:@" OR "];
                }
                predicate = [predicate stringByAppendingFormat:@"%@ = %d", columnName, (int)value];
                break;
            }
            case RLMPropertyTypeString: {
                if (predicate.length != 0) {
                    predicate = [predicate stringByAppendingString:@" OR "];
                }
                predicate = [predicate stringByAppendingFormat:@"%@ CONTAINS '%@'", columnName, searchText];
                break;
            }
            //case RLMPropertyTypeFloat: // search on float columns disabled until bug is fixed in binding
            case RLMPropertyTypeDouble: {
                double value;

                if ([searchText isEqualToString:@"0"] ||
                    [searchText isEqualToString:@"0.0"]) {
                    value = 0.0;
                }
                else {
                    value = [searchText doubleValue];
                    if (value == 0.0)
                        break;
                }

                if (predicate.length != 0) {
                    predicate = [predicate stringByAppendingString:@" OR "];
                }
                predicate = [predicate stringByAppendingFormat:@"%@ = %f", columnName, value];
                break;
            }
            default:
                break;
        }
    }

    RLMArray *result;
    if (predicate.length != 0) {
        result = [realm objects:typeNode.name where:predicate];
    }
    else {
        result = [[RLMArray alloc] initWithObjectClassName:typeNode.name];
    }

    RLMQueryNavigationState *state = [[RLMQueryNavigationState alloc] initWithQuery:searchText type:typeNode results:result];
    [self addNavigationState:state fromViewController:self.tableViewController];
}

#pragma mark - Private methods

- (void)updateNavigationButtons
{
    [self.navigationButtons setEnabled:[navigationStack canNavigateBackward] forSegment:0];
    [self.navigationButtons setEnabled:[navigationStack canNavigateForward] forSegment:1];
}


@end<|MERGE_RESOLUTION|>--- conflicted
+++ resolved
@@ -18,11 +18,7 @@
 
 #import "RLMRealmBrowserWindowController.h"
 #import "RLMNavigationStack.h"
-<<<<<<< HEAD
-#import "RLMPopupViewController.h"
-=======
 #import "RLMModelExporter.h"
->>>>>>> f6804692
 
 NSString * const kRealmLockedImage = @"RealmLocked";
 NSString * const kRealmUnlockedImage = @"RealmUnlocked";
@@ -83,12 +79,6 @@
     [self.splitView setAutosaveName:[NSString stringWithFormat:kRealmKeyOutlineWidthForRealm, realmPath]];
     
     [self reloadAfterEdit];
-}
-
--(void)showPopoverForArrayNode:(RLMArrayNode *)arrayNode
-{
-    RLMPopupViewController *popover = [[RLMPopupViewController alloc] initWithNibName:@"RLMPopupViewController" bundle:nil];
-    [popover setupColumnsWithArrayNode:arrayNode fromWindow:self.window];
 }
 
 #pragma mark - Public methods - Accessors
