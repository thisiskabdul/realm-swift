--- conflicted
+++ resolved
@@ -383,21 +383,7 @@
         [self removeTableColumn:[self.tableColumns lastObject]];
     }
     
-<<<<<<< HEAD
-    // If array, add extra first column with numbers
-    if ([typeNode isMemberOfClass:[RLMArrayNode class]]) {
-        RLMTableColumn *tableColumn = [[RLMTableColumn alloc] initWithIdentifier:@"#"];
-        tableColumn.headerToolTip = @"Position of object within array";
-        tableColumn.propertyType = RLMPropertyTypeInt;
-        [self addTableColumn:tableColumn];
-        [tableColumn.headerCell setStringValue:@"#"];
-    }
-    
-    // ... and add new columns matching the structure of the new realm table.
-    NSArray *columns = typeNode.propertyColumns;
-=======
     [self reloadData];
->>>>>>> 3d6d9154
 
     [self beginUpdates];
     // If array, add extra first column with numbers
